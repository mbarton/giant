version: '3'
services:
  neo4j:
<<<<<<< HEAD
    image: ${NEO4J_IMAGE_OVERRIDE:-neo4j:3.4.0}
=======
    image: neo4j/neo4j-arm64-experimental:3.5.30
>>>>>>> 6a16373c
    container_name: pfi-neo4j
    environment:
      NEO4J_AUTH: neo4j/bob
      NEO4J_dbms_connector_bolt_advertised__address: bolt.neo4j.pfi.local.dev-gutools.co.uk:443
    volumes:
      - neo4j:/var/lib/neo4j/data
    ports:
      - 7474:7474
      - 7687:7687

  elasticsearch:
    image: docker.elastic.co/elasticsearch/elasticsearch:7.9.2
    container_name: pfi-elasticsearch
    environment:
      - discovery.type=single-node
      - network.publish_host=127.0.0.1
      - bootstrap.memory_lock=true
      - "ES_JAVA_OPTS=-Xms4g -Xmx4g"
      - xpack.security.enabled=false
      - bootstrap.system_call_filter=false
    ulimits:
      memlock:
        soft: -1
        hard: -1
    volumes:
      - elasticsearch:/usr/share/elasticsearch/data
    ports:
      - 9200:9200

  cerebro:
    image: lmenezes/cerebro:0.9.3
    container_name: pfi-cerebro
    ports:
      - 9091:9000
    command: '-Dconfig.file=/opt/cerebro/conf/cerebro.conf'
    volumes:
      - ${PWD}/util/local-cerebro.conf:/opt/cerebro/conf/cerebro.conf

  minio:
    image: minio/minio:RELEASE.2022-03-05T06-32-39Z
    container_name: pfi-minio
    environment:
      MINIO_ROOT_USER: minio-user
      MINIO_ROOT_PASSWORD: reallyverysecret
    volumes:
      - minio:/export
    ports:
      - 9090:9000
    entrypoint:
      sh
    command:
      -c 'mkdir -p /export/ingest-data && mkdir -p /export/data && mkdir -p /export/preview && minio server /export'

volumes:
  neo4j:
    driver: local

  elasticsearch:
    driver: local

  minio:
    driver: local<|MERGE_RESOLUTION|>--- conflicted
+++ resolved
@@ -1,11 +1,7 @@
 version: '3'
 services:
   neo4j:
-<<<<<<< HEAD
     image: ${NEO4J_IMAGE_OVERRIDE:-neo4j:3.4.0}
-=======
-    image: neo4j/neo4j-arm64-experimental:3.5.30
->>>>>>> 6a16373c
     container_name: pfi-neo4j
     environment:
       NEO4J_AUTH: neo4j/bob
