--- conflicted
+++ resolved
@@ -56,25 +56,7 @@
   const [pages, setPages] = useState({bottom: 1, middle: 1, top: 1 + PRELOAD_PAGES});
   const debouncedSetPages = useMemo(() => debounce(setPages, 150), [setPages]);
 
-<<<<<<< HEAD
-  const setPagesToLoad = useCallback(() => {
-    if (viewport?.current) {
-      const v = viewport.current;
-
-      const currentMid = v.scrollTop + v.clientHeight / 2;
-
-      const topEdge = currentMid - PRELOAD_PAGES * pageHeight;
-      const botEdge = currentMid + PRELOAD_PAGES * pageHeight;
-
-      const newTopPage = Math.max(Math.floor(topEdge / pageHeight), 1);
-      const newMidPage = Math.floor(currentMid / pageHeight) + 1;
-      const newBotPage = Math.min(Math.ceil(botEdge / pageHeight), totalPages);
-
-      setTopPage(newTopPage);
-      setMidPage(newMidPage);
-      setBotPage(newBotPage);
-=======
-  const getPages = useCallback(() => {
+  const setPagesFromScrollPosition = useCallback(() => {
     setPages(currentPages => {
       if (viewport?.current) {
         const v = viewport.current;
@@ -106,7 +88,6 @@
       return currentPages
     });
   }, [pageHeight, totalPages, debouncedSetPages]);
->>>>>>> ebcb3f96
 
   useEffect(() => {
     // Inform the parent component of the new middle page
@@ -115,15 +96,8 @@
     onMiddlePageChange(pages.middle);
   }, [pages.middle, onMiddlePageChange]);
 
-<<<<<<< HEAD
-=======
-  const onScroll = useMemo(() => throttle(getPages, 75), [getPages]);
+  const setPagesFromScrollPositionThrottled = useMemo(() => throttle(setPagesFromScrollPosition, 75), [setPagesFromScrollPosition]);
 
-  useEffect(() => {
-    getPages();
-  }, [viewport, getPages]);
-
->>>>>>> ebcb3f96
   useLayoutEffect(() => {
     if (viewport?.current && jumpToPage) {
       const v = viewport.current;
@@ -178,7 +152,7 @@
   }, [preloadPages, pageCache]);
 
   return (
-    <div ref={viewport} className={styles.scrollContainer} onScroll={setPagesToLoad}>
+    <div ref={viewport} className={styles.scrollContainer} onScroll={setPagesFromScrollPositionThrottled}>
       <div className={styles.pages} style={{ height: totalPages * pageHeight }}>
         {currentPages.map((page) => (
           <div
