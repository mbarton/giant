# API
GET           /api/events/uploads                                           controllers.api.Events.listAllUploads(showAdminUploads: Option[Boolean])

GET           /api/collections                                              controllers.api.Collections.listCollections()
GET           /api/collections/:collection                                  controllers.api.Collections.getCollection(collection: model.Uri)

POST          /api/collections                                              controllers.api.Collections.newCollection()
DELETE        /api/collections/:collection                                  controllers.api.Collections.deleteCollection(collection: model.Uri)
POST          /api/collections/:collection                                  controllers.api.Collections.newIngestion(collection: model.Uri)
POST          /api/collections/:collection/:ingestion                       controllers.api.Collections.uploadIngestionFile(collection, ingestion)
DELETE        /api/collections/:collection/:ingestion                       controllers.api.Collections.deleteIngestion(collection, ingestion)
POST          /api/collections/:collection/:ingestion/verifyFiles           controllers.api.Collections.verifyFiles(collection, ingestion)

GET           /api/blobs                                                    controllers.api.Blobs.getBlobs(collection: Option[String], ingestion: Option[String], inMultiple: Option[Boolean], size: Option[Int])
GET           /api/blobs/count                                              controllers.api.Blobs.countBlobs(collection: Option[String], ingestion: Option[String], inMultiple: Option[Boolean])
POST          /api/blobs/:id/reprocess                                      controllers.api.Blobs.reprocess(id, rerunSuccessful: Option[Boolean], rerunFailed: Option[Boolean])
DELETE        /api/blobs/:id                                                controllers.api.Blobs.delete(id, checkChildren: Boolean)

GET           /api/filters                                                  controllers.api.Filters.getFilters()

GET           /api/search                                                   controllers.api.Search.search()
GET           /api/search/fields                                            controllers.api.Search.chips()

GET           /api/download/auth/:uri                                       controllers.api.Documents.authoriseDownload(uri: model.Uri)
GET           /api/download/get/:uri                                        controllers.api.Documents.actualDownload(uri: model.Uri)

POST          /api/resources/*uri/comments                                  controllers.api.Comments.postComment(uri: model.Uri)
GET           /api/resources/*uri/comments                                  controllers.api.Comments.getCommentsForBlob(uri: model.Uri)

GET           /api/resources/*uri                                           controllers.api.Resource.getResource(uri: model.Uri, basic: Boolean, q: Option[String])

DELETE        /api/comments/:commentId                                      controllers.api.Comments.deleteComment(commentId: String)

GET           /api/pages/text/:uri                                          controllers.api.Resource.getTextPages(uri: model.Uri, top: Double, bottom: Double, q: Option[String], language: Option[model.Language])
GET           /api/pages/preview/:language/:uri/:pageNumber                 controllers.api.Resource.getPagePreview(uri: model.Uri, language: model.Language, pageNumber: Int)

GET           /api/pages2/:uri/pageCount                                    controllers.api.PagesController.getPageCount(uri: model.Uri)
GET           /api/pages2/:uri/find                                         controllers.api.PagesController.findInDocument(uri: model.Uri, q: String)
GET           /api/pages2/:uri/search                                       controllers.api.PagesController.searchInDocument(uri: model.Uri, q: String)
GET           /api/pages2/:uri/:pageNumber/preview                          controllers.api.PagesController.getPagePreview(uri: model.Uri, pageNumber: Int)
GET           /api/pages2/:uri/:pageNumber/text                             controllers.api.PagesController.getPageData(uri: model.Uri, pageNumber: Int, sq: Option[String], fq: Option[String])

GET           /api/extractions/failures                                     controllers.api.Resource.getExtractionFailures()
POST          /api/extractions/failures/resources                           controllers.api.Resource.getResourcesForExtractionFailure(page: Int ?= 1, pageSize: Int ?= 20)

GET           /api/emails/thread/:uri                                       controllers.api.Emails.getThread(uri: model.Uri)

GET           /api/mimetypes/details                                        controllers.api.MimeTypes.getDetails()
GET           /api/mimetypes/coverage                                       controllers.api.MimeTypes.getCoverage()

POST          /api/workspaces                                               controllers.api.Workspaces.create()
GET           /api/workspaces                                               controllers.api.Workspaces.getAll()
PUT           /api/workspaces/:workspaceId/followers                        controllers.api.Workspaces.updateWorkspaceFollowers(workspaceId: String)
PUT           /api/workspaces/:workspaceId/isPublic                         controllers.api.Workspaces.updateWorkspaceIsPublic(workspaceId: String)
PUT           /api/workspaces/:workspaceId/name                             controllers.api.Workspaces.updateWorkspaceName(workspaceId: String)
GET           /api/workspaces/:workspaceId                                  controllers.api.Workspaces.get(workspaceId: String)
GET           /api/workspaces/:workspaceId/nodes                            controllers.api.Workspaces.getContents(workspaceId: String)
POST          /api/workspaces/:workspaceId/reprocess                        controllers.api.Workspaces.reprocess(workspaceId: String, rerunSuccessful: Option[Boolean], rerunFailed: Option[Boolean])
POST          /api/workspaces/:workspaceId/nodes                            controllers.api.Workspaces.addItemToWorkspace(workspaceId: String)
PUT           /api/workspaces/:workspaceId/nodes/:itemId/name               controllers.api.Workspaces.renameItem(workspaceId: String, itemId: String)
PUT           /api/workspaces/:workspaceId/nodes/:itemId/parent             controllers.api.Workspaces.moveItem(workspaceId: String, itemId: String)
DELETE        /api/workspaces/:workspaceId/nodes/:itemId                    controllers.api.Workspaces.deleteItem(workspaceId: String, itemId: String)
DELETE        /api/workspaces/:workspaceId                                  controllers.api.Workspaces.deleteWorkspace(workspaceId: String)

HEAD          /api/preview/download/:uri                                    controllers.api.Previews.getPreviewMetadata(uri: model.Uri)
POST          /api/preview/generate/:uri                                    controllers.api.Previews.generatePreview(uri: model.Uri)
GET           /api/preview/download/:uri                                    controllers.api.Previews.getPreview(uri: model.Uri)
GET           /api/preview/auth/:uri                                        controllers.api.Previews.authoriseDownload(uri: model.Uri)
GET           /api/preview/get/:uri                                         controllers.api.Previews.preAuthorizedDownload(uri: model.Uri)

# === User actions ===
GET           /api/users                                                    controllers.api.Users.listUsers()
POST          /api/users/:username/collections                              controllers.api.Collections.setUserCollections(username)
PUT           /api/users/:username                                          controllers.api.Users.createUser(username: String)
POST          /api/users/:username/displayName                              controllers.api.Users.updateUserFullname(username: String)
POST          /api/users/:username/password                                 controllers.api.Users.updateUserPassword(username: String)
POST          /api/users/:username/permissions                              controllers.api.Users.setPermissions(username: String)
DELETE        /api/users/:username                                          controllers.api.Users.removeUser(username: String)

+ NOCSRF
PUT           /api/users/:username/register                                 controllers.api.Users.registerUser(username: String)

GET           /api/currentUser/permissions                                  controllers.api.Users.getMyPermissions()

+ NOCSRF
<<<<<<< HEAD
POST          /api/auth/token                                               controllers.api.Authentication.token
DELETE        /api/auth/token                                               controllers.api.Authentication.invalidateExistingTokens
GET           /api/keepalive                                                controllers.api.Authentication.keepalive
POST          /api/auth/2fa/registration/parameters                         controllers.api.Authentication.get2faRegistrationParameters
=======
POST          /api/auth/token                                               controllers.api.Authentication.token()
DELETE        /api/auth/token                                               controllers.api.Authentication.invalidateExistingTokens()
GET           /api/auth/generate2faToken/:username                          controllers.api.Authentication.generate2faToken(username: String)
GET           /api/keepalive                                                controllers.api.Authentication.keepalive()
>>>>>>> fca7c735

GET           /api/config                                                   controllers.frontend.App.configuration()

+ NOCSRF
GET           /healthcheck                                                  controllers.api.Authentication.healthcheck()

GET           /manifest                                                     controllers.frontend.App.manifest()

# === Setup ====
GET           /setup                                                        controllers.genesis.Genesis.checkSetup()
+ NOCSRF
PUT           /setup                                                        controllers.genesis.Genesis.doSetup()

# === Web Client ===
GET           /                                                             controllers.frontend.App.index()
GET           /third-party/*file                                            controllers.Assets.at(path="/public/third-party", file)
GET           /*path                                                        controllers.frontend.App.assetOrBundle(path)<|MERGE_RESOLUTION|>--- conflicted
+++ resolved
@@ -83,17 +83,10 @@
 GET           /api/currentUser/permissions                                  controllers.api.Users.getMyPermissions()
 
 + NOCSRF
-<<<<<<< HEAD
-POST          /api/auth/token                                               controllers.api.Authentication.token
-DELETE        /api/auth/token                                               controllers.api.Authentication.invalidateExistingTokens
-GET           /api/keepalive                                                controllers.api.Authentication.keepalive
-POST          /api/auth/2fa/registration/parameters                         controllers.api.Authentication.get2faRegistrationParameters
-=======
 POST          /api/auth/token                                               controllers.api.Authentication.token()
 DELETE        /api/auth/token                                               controllers.api.Authentication.invalidateExistingTokens()
-GET           /api/auth/generate2faToken/:username                          controllers.api.Authentication.generate2faToken(username: String)
+POST          /api/auth/2fa/registration/parameters                         controllers.api.Authentication.get2faRegistrationParameters()
 GET           /api/keepalive                                                controllers.api.Authentication.keepalive()
->>>>>>> fca7c735
 
 GET           /api/config                                                   controllers.frontend.App.configuration()
 
