--- conflicted
+++ resolved
@@ -38,13 +38,8 @@
     new OcrStderrLogger(Some(ingestionServices.setProgressNote(blob.uri, this, _)))
   }
 
-<<<<<<< HEAD
   override def extractOcr(blob: Blob, file: File, params: ExtractionParams, stdErrLogger: OcrStderrLogger): Unit = {
-    val tmpDir = scratch.createWorkingDir(s"ocrmypdf-tmp-${blob.uri}")
-=======
     val tmpDir = scratch.createWorkingDir(s"ocrmypdf-tmp-${blob.uri.value}")
-    val stderr = mutable.Buffer.empty[String]
->>>>>>> afa168b6
 
     try {
       params.languages.foreach { lang =>
@@ -57,13 +52,8 @@
     }
   }
 
-<<<<<<< HEAD
   private def invokeOcrMyPdf(blobUri: Uri, lang: Language, file: File, config: OcrConfig, stderr: OcrStderrLogger, tmpDir: Path): String = {
-    val pdfFile = Ocr.invokeOcrMyPdf(lang.ocr, file.getAbsolutePath, Some(config.dpi), stderr, tmpDir)
-=======
-  private def invokeOcrMyPdf(blobUri: Uri, lang: Language, file: File, config: OcrConfig, stderr: mutable.Buffer[String], tmpDir: Path): String = {
     val pdfFile = Ocr.invokeOcrMyPdf(lang.ocr, file.toPath, Some(config.dpi), stderr, tmpDir)
->>>>>>> afa168b6
     var document: PDDocument = null
 
     try {
