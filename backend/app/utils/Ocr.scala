package utils

import java.nio.file.{Files, Path}
import services.TesseractOcrConfig
import utils.attempt.Failure

import scala.collection.mutable
import scala.sys.process._

class OcrStderrLogger(setProgressNote: Option[String => Either[Failure, Unit]]) extends Logging {
  val LOG_THROTTLE_RATE_MILLIS = 5000

  val acc = mutable.Buffer[String]()
  var lastLogTime: Option[Long] = None

  def append(line: String): Unit = {
    acc.append(line)

    logger.info(line)

    // Avoid spamming the database should the extractor output a lot of stderr logging quickly
    val now = System.currentTimeMillis()
    if(lastLogTime.isEmpty || lastLogTime.exists(t => (now - t) > LOG_THROTTLE_RATE_MILLIS)) {
      setProgressNote.foreach(f => f(line))
      lastLogTime = Some(now)
    }
  }

  def getOutput: String = {
    acc.mkString("\n")
  }
}

object Ocr {
  class OcrSubprocessCrashedException(exitCode: Int, stderr: String) extends Exception(s"Exit code: $exitCode: ${stderr}")
  object OcrSubprocessInterruptedException extends Exception("Ocr subprocess terminated externally")

  // from https://github.com/jbarlow83/OCRmyPDF/blob/4b8ccbe8cb76480b03ab42b0c61814acd1c59a60/docs/advanced.rst#return-code-policy
  object OcrMyPdfBadArgs extends Exception("Invalid arguments, exited with an error.")
  object OcrMyPdfInputFile extends Exception("The input file does not seem to be a valid PDF.")
  object OcrMyPdfMissingDependency extends Exception("An external program required by OCRmyPDF is missing.")
  object OcrMyPdfInvalidOutputPdf extends Exception("An output file was created, but it does not seem to be a valid PDF. The file will be available.")
  object OcrMyPdfFileAccessError extends Exception("The user running OCRmyPDF does not have sufficient permissions to read the input file and write the output file.")
  object OcrMyPdfAlreadyDoneOcr extends Exception("The file already appears to contain text so it may not need OCR. See output message.")
  object OcrMyPdfChildProcessError extends Exception("An error occurred in an external program (child process) and OCRmyPDF cannot continue.")
  object OcrMyPdfEncryptedPdf extends Exception("The input PDF is encrypted. OCRmyPDF does not read encrypted PDFs. Use another program such as qpdf to remove encryption.")
  object OcrMyPdfInvalidConfig extends Exception("A custom configuration file was forwarded to Tesseract using --tesseract-config, and Tesseract rejected this file.")
  object OcrMyPdfPdfaConversionFailed extends Exception("A valid PDF was created, PDF/A conversion failed. The file will be available.")
  object OcrMyPdfOtherError extends Exception("Some other error occurred.")
  object OcrMyPdfCtrlC extends Exception("The program was interrupted by pressing Ctrl+C.")

  def invokeTesseractDirectly(lang: String, imageFileName: String, config: TesseractOcrConfig, stderr: OcrStderrLogger): String = {
    val cmd = s"tesseract $imageFileName stdout -l $lang --oem ${config.engineMode} --psm ${config.pageSegmentationMode}"

    val stdout = mutable.Buffer.empty[String]
    val exitCode = Process(cmd).!(ProcessLogger(stdout.append(_), stderr.append))

    exitCode match {
      case 143 =>
        // The worker was terminated midway through. Don't register this as a failure to allow another worker to pick it up
        throw OcrSubprocessInterruptedException

      case 0 =>
        stdout.mkString("\n")

      case _ =>
        throw new OcrSubprocessCrashedException(exitCode, stderr.getOutput)
    }
  }

  // TODO MRB: allow OcrMyPdf to read DPI if set in metadata
  // OCRmyPDF is a wrapper for Tesseract that we use to overlay the OCR as a text layer in the resulting PDF
<<<<<<< HEAD
  def invokeOcrMyPdf(lang: String, inputFileName: String, dpi: Option[Int], stderr: OcrStderrLogger, tmpDir: Path): Path = {
    val tempFile = Files.createTempFile("ocrmypdf", ".pdf")
    val cmd = s"ocrmypdf --redo-ocr -l $lang ${dpi.map(dpi => s"--image-dpi $dpi").getOrElse("")} ${inputFileName} ${tempFile.toAbsolutePath}"
=======
  def invokeOcrMyPdf(lang: String, inputFilePath: Path, dpi: Option[Int], stderr: mutable.Buffer[String], tmpDir: Path): Path = {
    val tempFile = tmpDir.resolve(s"${inputFilePath.getFileName}.ocr.pdf")
    val cmd = s"ocrmypdf --redo-ocr -l $lang ${dpi.map(dpi => s"--image-dpi $dpi").getOrElse("")} ${inputFilePath.toAbsolutePath} ${tempFile.toAbsolutePath}"
>>>>>>> afa168b6

    val stdout = mutable.Buffer.empty[String]
    val process = Process(cmd, cwd = None, extraEnv = "TMPDIR" -> tmpDir.toAbsolutePath.toString)
    val exitCode = process.!(ProcessLogger(stdout.append(_), stderr.append))

    exitCode match {
      // 0: success
      // 4: "An output file was created, but it does not seem to be a valid PDF. The file will be available."
      // 10: "A valid PDF was created, PDF/A conversion failed. The file will be available."
      // These both produce an output file (they're more like warnings than failures)
      // so we want to return the file instead of throwing an exception.
      case 0 | 4 | 10 => tempFile
      case 1 => throw OcrMyPdfBadArgs
      case 2 => throw OcrMyPdfInputFile
      case 3 => throw OcrMyPdfMissingDependency
      case 5 => throw OcrMyPdfFileAccessError
      case 6 => throw OcrMyPdfAlreadyDoneOcr
      case 7 => throw OcrMyPdfChildProcessError
      case 8 => throw OcrMyPdfEncryptedPdf
      case 9 => throw OcrMyPdfInvalidConfig
      case 15 => throw OcrMyPdfOtherError
      case 130 => throw OcrMyPdfCtrlC
      // This default case will cover code 143 where worker was terminated midway through.
      // Don't register this as a failure to allow another worker to pick it up
      case _ => throw OcrSubprocessInterruptedException
    }
  }
}<|MERGE_RESOLUTION|>--- conflicted
+++ resolved
@@ -70,15 +70,9 @@
 
   // TODO MRB: allow OcrMyPdf to read DPI if set in metadata
   // OCRmyPDF is a wrapper for Tesseract that we use to overlay the OCR as a text layer in the resulting PDF
-<<<<<<< HEAD
-  def invokeOcrMyPdf(lang: String, inputFileName: String, dpi: Option[Int], stderr: OcrStderrLogger, tmpDir: Path): Path = {
-    val tempFile = Files.createTempFile("ocrmypdf", ".pdf")
-    val cmd = s"ocrmypdf --redo-ocr -l $lang ${dpi.map(dpi => s"--image-dpi $dpi").getOrElse("")} ${inputFileName} ${tempFile.toAbsolutePath}"
-=======
-  def invokeOcrMyPdf(lang: String, inputFilePath: Path, dpi: Option[Int], stderr: mutable.Buffer[String], tmpDir: Path): Path = {
+  def invokeOcrMyPdf(lang: String, inputFilePath: Path, dpi: Option[Int], stderr: OcrStderrLogger, tmpDir: Path): Path = {
     val tempFile = tmpDir.resolve(s"${inputFilePath.getFileName}.ocr.pdf")
     val cmd = s"ocrmypdf --redo-ocr -l $lang ${dpi.map(dpi => s"--image-dpi $dpi").getOrElse("")} ${inputFilePath.toAbsolutePath} ${tempFile.toAbsolutePath}"
->>>>>>> afa168b6
 
     val stdout = mutable.Buffer.empty[String]
     val process = Process(cmd, cwd = None, extraEnv = "TMPDIR" -> tmpDir.toAbsolutePath.toString)
